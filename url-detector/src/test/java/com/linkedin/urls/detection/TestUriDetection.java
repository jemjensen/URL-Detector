/**
 * Copyright 2014 LinkedIn Corp. All rights reserved.
 * Licensed under the Apache License, Version 2.0 (the "License"); you may not use this file except in compliance
 * with the License. You may obtain a copy of the License at http://www.apache.org/licenses/LICENSE-2.0
 * 
 * Unless required by applicable law or agreed to in writing, software distributed under the License is distributed
 * on an "AS IS" BASIS, WITHOUT WARRANTIES OR CONDITIONS OF ANY KIND, either express or implied.
 *
 */
package com.linkedin.urls.detection;

import com.linkedin.urls.Url;

import java.util.Arrays;
import java.util.List;
import java.util.stream.Stream;

import org.testng.Assert;
import org.testng.annotations.DataProvider;
import org.testng.annotations.Test;


public class TestUriDetection {

  @Test
  public void testBasicString() {
    runTest("hello world", UrlDetectorOptions.Default);
  }

  @Test
  public void testBasicDetect() {
    runTest("this is a link: www.google.com", UrlDetectorOptions.Default, "www.google.com");
  }

  @Test
  public void testExtendedIANAFailure()
  {
    UrlDetector parser = new UrlDetector("telnet://example.com", UrlDetectorOptions.Default);
    List<Url> found = parser.detect();
    for (int i = 0; i < found.size(); i++) {
      Assert.assertEquals(found.get(i).getScheme(),"http"); // Should still find the link but will assume it's HTTP under default options
    }
  }

  @Test
  public void testExtendedIANASuccess()
  {
    UrlDetector parser = new UrlDetector("telnet://example.com", UrlDetectorOptions.EXTENDED_IANA_DETECTION);
    List<Url> found = parser.detect();
    for (int i = 0; i < found.size(); i++) {
      Assert.assertEquals(found.get(i).getScheme(),"telnet"); // Should find the link and set the scheme to the correct "telnet" value
    }
  }

  @Test
  public void testEmailAndNormalUrl() {
    runTest("my email is vshlosbe@linkedin.com and my site is http://www.linkedin.com/vshlos",
        UrlDetectorOptions.Default, "vshlosbe@linkedin.com", "http://www.linkedin.com/vshlos");
  }

  @Test
  public void testTwoBasicUrls() {
    runTest("the url google.com is a lot better then www.google.com.", UrlDetectorOptions.Default, "google.com",
        "www.google.com.");
  }

  @Test
  public void testLongUrl() {
    runTest("google.com.google.com is kind of a valid url", UrlDetectorOptions.Default, "google.com.google.com");
  }

  @Test
  public void testInternationalUrls() {
    runTest("this is an international domain: http://\u043F\u0440\u0438\u043c\u0435\u0440.\u0438\u0441\u043f\u044b"
        + "\u0442\u0430\u043d\u0438\u0435 so is this: \u4e94\u7926\u767c\u5c55.\u4e2d\u570b.",
        UrlDetectorOptions.Default,
        "http://\u043F\u0440\u0438\u043c\u0435\u0440.\u0438\u0441\u043f\u044b\u0442\u0430\u043d\u0438\u0435",
        "\u4e94\u7926\u767c\u5c55.\u4e2d\u570b.");
  }

  @Test
  public void testInternationalUrlsInHtml() {
    runTest(
        "<a rel=\"nofollow\" class=\"external text\" href=\"http://xn--mgbh0fb.xn--kgbechtv/\">http://\u1605\u1579\u1575\u1604.\u1573\u1582\u1578\u1576\u1575\u1585</a>",
        UrlDetectorOptions.HTML, "http://xn--mgbh0fb.xn--kgbechtv/",
        "http://\u1605\u1579\u1575\u1604.\u1573\u1582\u1578\u1576\u1575\u1585");
  }

  @Test
  public void testDomainWithUsernameAndPassword() {
    runTest("domain with username is http://username:password@www.google.com/site/1/2", UrlDetectorOptions.Default,
        "http://username:password@www.google.com/site/1/2");
  }

  @Test
  public void testFTPWithUsernameAndPassword() {
    runTest("ftp with username is ftp://username:password@www.google.com", UrlDetectorOptions.Default,
        "ftp://username:password@www.google.com");
  }

  @Test
  public void testUncommonFormatUsernameAndPassword() {
    runTest("weird url with username is username:password@www.google.com", UrlDetectorOptions.Default,
        "username:password@www.google.com");
  }

  @Test
  public void testEmailAndLinkWithUserPass() {
    runTest("email and username is hello@test.google.com or hello@www.google.com hello:password@www.google.com",
        UrlDetectorOptions.Default, "hello@test.google.com", "hello@www.google.com", "hello:password@www.google.com");
  }

  @Test
  public void testWrongSpacingInSentence() {
    runTest("I would not like to work at salesforce.com, it looks like a crap company.and not cool!",
        UrlDetectorOptions.Default, "salesforce.com", "company.and");
  }

  @Test
  public void testNumbersAreNotDetected() {
    //make sure pure numbers don't work, but domains with numbers do.
    runTest("Do numbers work? such as 3.1415 or 4.com", UrlDetectorOptions.Default, "4.com");
  }

  @Test
  public void testNewLinesAndTabsAreDelimiters() {
    runTest(
        "Do newlines and tabs break? google.com/hello/\nworld www.yahoo.com\t/stuff/ yahoo.com/\thello news.ycombinator.com\u0000/hello world",
        UrlDetectorOptions.Default,

        "google.com/hello/", "www.yahoo.com", "yahoo.com/", "news.ycombinator.com");
  }

  @Test
  public void testIpAddressFormat() {
    runTest(
        "How about IP addresses? fake: 1.1.1 1.1.1.1.1 0.0.0.256 255.255.255.256 real: 1.1.1.1 192.168.10.1 1.1.1.1.com 255.255.255.255",
        UrlDetectorOptions.Default, "1.1.1.1", "192.168.10.1", "1.1.1.1.com", "255.255.255.255");
  }

  @Test
  public void testNumericIpAddress() {
    runTest("http://3232235521/helloworld", UrlDetectorOptions.Default, "http://3232235521/helloworld");
  }

  @Test
  public void testNumericIpAddressWithPort() {
    runTest("http://3232235521:8080/helloworld", UrlDetectorOptions.Default, "http://3232235521:8080/helloworld");
  }

  @Test
  public void testDomainAndLabelSizeConstraints() {
    //Really long addresses testing rules about total length of domain name and number of labels in a domain and size of each label.
    runTest(
        "This will work: 1.2.3.4.5.6.7.8.9.0.1.2.3.4.5.6.7.8.9.0.1.2.3.4.5.6.7.8.9.0.1.2.3.4.5.6.7.8.9.0.1.2.3.4.5.6.7.8.9.0.1.2.3.4.5.6.7.8.9.0.1.2.3.4.5.6.7.8.9.0.1.2.3.4.5.6.7.8.9.0.1.2.3.4.5.6.7.8.9.0.1.2.3.4.5.6.7.8.9.0.1.2.3.4.5.6.7.8.9.0.1.2.3.4.5.6.7.8.9.0.a.b.c.d.e.ly "
            + "This will not work:  1.2.3.4.5.6.7.8.9.0.1.2.3.4.5.6.7.8.9.0.1.2.3.4.5.6.7.8.9.0.1.2.3.4.5.6.7.8.9.0.1.2.3.4.5.6.7.8.9.0.1.2.3.4.5.6.7.8.9.0.1.2.3.4.5.6.7.8.9.0.1.2.3.4.5.6.7.8.9.0.1.2.3.4.5.6.7.8.9.0.1.2.3.4.5.6.7.8.9.0.1.2.3.4.5.6.7.8.9.0.1.2.3.4.5.6.7.8.9.0.a.b.c.d.e.f.ly "
            + "This should as well: aaaaaaaaaaaaaaaaaaaaaaaaaaaaaaaaaaaaaaaaaaaaaaaaaaaaaaaaaaaaaaa.bbbbbbbbbbbbbbbbbbbbbbbbbbbbbbbbbbbbbbbbbbbbbbbbbbbbbbbbbbbbbbb.ccccccccccccccccccccccccccccccccccccccccccccccccccccccccccccccc.dddddddddddddddddddddddddddddddddddddddddddddddddddddd.bit.ly "
            + "But this wont: aaaaaaaaaaaaaaaaaaaaaaaaaaaaaaaaaaaaaaaaaaaaaaaaaaaaaaaaaaaaaaa.bbbbbbbbbbbbbbbbbbbbbbbbbbbbbbbbbbbbbbbbbbbbbbbbbbbbbbbbbbbbbbb.ccccccccccccccccccccccccccccccccccccccccccccccccccccccccccccccc.dddddddddddddddddddddddddddddddddddddddddddddddddddddd.bit.ly.dbl.spamhaus.org",
        UrlDetectorOptions.Default,
        "1.2.3.4.5.6.7.8.9.0.1.2.3.4.5.6.7.8.9.0.1.2.3.4.5.6.7.8.9.0.1.2.3.4.5.6.7.8.9.0.1.2.3.4.5.6.7.8.9.0.1.2.3.4.5.6.7.8.9.0.1.2.3.4.5.6.7.8.9.0.1.2.3.4.5.6.7.8.9.0.1.2.3.4.5.6.7.8.9.0.1.2.3.4.5.6.7.8.9.0.1.2.3.4.5.6.7.8.9.0.1.2.3.4.5.6.7.8.9.0.a.b.c.d.e.ly",
        "aaaaaaaaaaaaaaaaaaaaaaaaaaaaaaaaaaaaaaaaaaaaaaaaaaaaaaaaaaaaaaa.bbbbbbbbbbbbbbbbbbbbbbbbbbbbbbbbbbbbbbbbbbbbbbbbbbbbbbbbbbbbbbb.ccccccccccccccccccccccccccccccccccccccccccccccccccccccccccccccc.dddddddddddddddddddddddddddddddddddddddddddddddddddddd.bit.ly");
  }

  @Test
  public void testBasicHtml() {
    runTest(
        "<script type=\"text/javascript\">var a = 'http://www.abc.com', b=\"www.def.com\"</script><a href=\"http://www.google.com\">google.com</a>",
        UrlDetectorOptions.HTML, "http://www.google.com", "http://www.abc.com", "www.def.com", "google.com");
  }

  @Test
  public void testLongUrlWithInheritedScheme() {
    runTest(
        "<link rel=\"stylesheet\" href=\"//bits.wikimedia.org/en.wikipedia.org/load.php?debug=false&amp;lang=en&amp;modules=ext.gadget.DRN-wizard%2CReferenceTooltips%2Ccharinsert%2Cteahouse%7Cext.wikihiero%7Cmediawiki.legacy.commonPrint%2Cshared%7Cmw.PopUpMediaTransform%7Cskins.vector&amp;only=styles&amp;skin=vector&amp;*\" />",
        UrlDetectorOptions.HTML,
        "//bits.wikimedia.org/en.wikipedia.org/load.php?debug=false&amp;lang=en&amp;modules=ext.gadget.DRN-wizard%2CReferenceTooltips%2Ccharinsert%2Cteahouse%7Cext.wikihiero%7Cmediawiki.legacy.commonPrint%2Cshared%7Cmw.PopUpMediaTransform%7Cskins.vector&amp;only=styles&amp;skin=vector&amp;*");
  }

  @Test
  public void testQuoteMatching() {
    //test quote matching with no html
    runTest(
        "my website is \"www.google.com\" but my email is \"vshlos@gmail.com\" \" www.abcd.com\" \" hello.com \"www.abc.com\"",
        UrlDetectorOptions.QUOTE_MATCH, "www.google.com", "vshlos@gmail.com", "www.abcd.com", "hello.com",
        "www.abc.com");
  }

  @Test
  public void testIncorrectParsingHtmlWithBadOptions() {
    runTest("<a href=\"http://www.google.com/\">google.com</a>", UrlDetectorOptions.Default,
        "http://www.google.com/\">google.com</a>");
  }

  @Test
  public void testBracketMatching() {
    runTest(
        "MY url (www.google.com) is very cool. the domain [www.google.com] is popular and when written like this {www.google.com} it looks like code",
        UrlDetectorOptions.BRACKET_MATCH, "www.google.com", "www.google.com", "www.google.com");
  }

  @Test
  public void testParseJson() {
    runTest("{\"url\": \"www.google.com\", \"hello\": \"world\", \"anotherUrl\":\"http://www.yahoo.com\"}",
        UrlDetectorOptions.JSON, "www.google.com", "http://www.yahoo.com");
  }

  @Test
  public void testParseJavascript() {
    runTest("var url = 'www.abc.com';\n" + "var url = \"www.def.com\";", UrlDetectorOptions.JAVASCRIPT, "www.abc.com",
        "www.def.com");
  }

  @Test
  public void testParseXml() {
    runTest("<url attr=\"www.def.com\">www.abc.com</url><url href=\"hello.com\" />", UrlDetectorOptions.XML,
        "www.abc.com", "www.def.com", "hello.com");
  }

  @Test
  public void testNonStandardDots() {
    runTest(
        "www\u3002google\u3002com username:password@www\uFF0Eyahoo\uFF0Ecom http://www\uFF61facebook\uFF61com http://192\u3002168\uFF0E0\uFF611/",
        UrlDetectorOptions.Default,

        "www\u3002google\u3002com", "username:password@www\uFF0Eyahoo\uFF0Ecom", "http://www\uFF61facebook\uFF61com",
        "http://192\u3002168\uFF0E0\uFF611/");
  }

  @Test
  public void testInvalidPartsUrl() {
    runTest("aksdhf http://asdf#asdf.google.com", UrlDetectorOptions.Default, "asdf.google.com");
    runTest("00:41.<google.com/>", UrlDetectorOptions.HTML, "google.com/");
  }

  @Test
  public void testNonStandardDotsBacktracking() {
    runTest("\u9053 \u83dc\u3002\u3002\u3002\u3002", UrlDetectorOptions.Default);
  }

  @Test
  public void testBacktrackingStrangeFormats() {
    runTest("http:http:http://www.google.com www.www:yahoo.com yahoo.com.br hello.hello..hello.com",
        UrlDetectorOptions.Default, "www.www", "hello.hello.", "http://www.google.com", "yahoo.com", "yahoo.com.br",
        "hello.com");
  }

  @Test
  public void testBacktrackingUsernamePassword() {
    runTest("check out my url:www.google.com", UrlDetectorOptions.Default, "www.google.com");
    runTest("check out my url:www.google.com ", UrlDetectorOptions.Default, "www.google.com");
  }

  @Test
  public void testBacktrackingEmptyDomainName() {
    runTest("check out my http:///hello", UrlDetectorOptions.Default);
    runTest("check out my http://./hello", UrlDetectorOptions.Default);
  }

  @Test
  public void testDoubleScheme() {
    runTest("http://http://", UrlDetectorOptions.Default);
    runTest("hello http://http://", UrlDetectorOptions.Default);
  }

  @Test
  public void testMultipleSchemes() {
    runTest("http://http://www.google.com", UrlDetectorOptions.Default, "http://www.google.com");
    runTest("make sure it's right here http://http://www.google.com", UrlDetectorOptions.Default,
        "http://www.google.com");
    runTest("http://http://http://www.google.com", UrlDetectorOptions.Default, "http://www.google.com");
    runTest("make sure it's right here http://http://http://www.google.com", UrlDetectorOptions.Default,
        "http://www.google.com");
    runTest("http://ftp://https://www.google.com", UrlDetectorOptions.Default, "https://www.google.com");
    runTest("make sure its right here http://ftp://https://www.google.com", UrlDetectorOptions.Default,
        "https://www.google.com");
  }

  @Test
  public void testDottedHexIpAddress() {
    runTest("http://0xc0.0x00.0xb2.0xEB", UrlDetectorOptions.Default, "http://0xc0.0x00.0xb2.0xEB");
    runTest("http://0xc0.0x0.0xb2.0xEB", UrlDetectorOptions.Default, "http://0xc0.0x0.0xb2.0xEB");
    runTest("http://0x000c0.0x00000.0xb2.0xEB", UrlDetectorOptions.Default, "http://0x000c0.0x00000.0xb2.0xEB");
    runTest("http://0xc0.0x00.0xb2.0xEB/bobo", UrlDetectorOptions.Default, "http://0xc0.0x00.0xb2.0xEB/bobo");
    runTest("ooh look i can find it in text http://0xc0.0x00.0xb2.0xEB/bobo like this", UrlDetectorOptions.Default,
        "http://0xc0.0x00.0xb2.0xEB/bobo");
    runTest("noscheme look 0xc0.0x00.0xb2.0xEB/bobo", UrlDetectorOptions.Default, "0xc0.0x00.0xb2.0xEB/bobo");
    runTest("no scheme 0xc0.0x00.0xb2.0xEB or path", UrlDetectorOptions.Default, "0xc0.0x00.0xb2.0xEB");
  }

  @Test
  public void testDottedOctalIpAddress() {
    runTest("http://0301.0250.0002.0353", UrlDetectorOptions.Default, "http://0301.0250.0002.0353");
    runTest("http://0301.0250.0002.0353/bobo", UrlDetectorOptions.Default, "http://0301.0250.0002.0353/bobo");
    runTest("http://192.168.017.015/", UrlDetectorOptions.Default, "http://192.168.017.015/");
    runTest("ooh look i can find it in text http://0301.0250.0002.0353/bobo like this", UrlDetectorOptions.Default,
        "http://0301.0250.0002.0353/bobo");
    runTest("noscheme look 0301.0250.0002.0353/bobo", UrlDetectorOptions.Default, "0301.0250.0002.0353/bobo");
    runTest("no scheme 0301.0250.0002.0353 or path", UrlDetectorOptions.Default, "0301.0250.0002.0353");
  }

  @Test
  public void testHexIpAddress() {
    runTest("http://0xC00002EB/hello", UrlDetectorOptions.Default, "http://0xC00002EB/hello");
    runTest("http://0xC00002EB.com/hello", UrlDetectorOptions.Default, "http://0xC00002EB.com/hello");
    runTest("still look it up as a normal url http://0xC00002EXsB.com/hello", UrlDetectorOptions.Default,
        "http://0xC00002EXsB.com/hello");
    runTest("ooh look i can find it in text http://0xC00002EB/bobo like this", UrlDetectorOptions.Default,
        "http://0xC00002EB/bobo");
    runTest("browsers dont support this without a scheme look 0xC00002EB/bobo", UrlDetectorOptions.Default);
  }

  @Test
  public void testOctalIpAddress() {
    runTest("http://030000001353/bobobo", UrlDetectorOptions.Default, "http://030000001353/bobobo");
    runTest("ooh look i can find it in text http://030000001353/bobo like this", UrlDetectorOptions.Default,
        "http://030000001353/bobo");
    runTest("browsers dont support this without a scheme look 030000001353/bobo", UrlDetectorOptions.Default);
  }

  @Test
  public void testUrlWithEmptyPort() {
    runTest("http://wtfismyip.com://foo.html", UrlDetectorOptions.Default, "http://wtfismyip.com://foo.html");
    runTest("make sure its right here http://wtfismyip.com://foo.html", UrlDetectorOptions.Default,
        "http://wtfismyip.com://foo.html");
  }

  @Test
  public void testUrlEncodedDot() {
    runTest("hello www%2ewtfismyip%2ecom", UrlDetectorOptions.Default, "www%2ewtfismyip%2ecom");
    runTest("hello wtfismyip%2ecom", UrlDetectorOptions.Default, "wtfismyip%2ecom");
    runTest("http://wtfismyip%2ecom", UrlDetectorOptions.Default, "http://wtfismyip%2ecom");
    runTest("make sure its right here http://wtfismyip%2ecom", UrlDetectorOptions.Default, "http://wtfismyip%2ecom");
  }

  @Test
  public void testUrlEncodedBadPath() {
    runTest("%2ewtfismyip", UrlDetectorOptions.Default);
    runTest("wtfismyip%2e", UrlDetectorOptions.Default);
    runTest("wtfismyip%2ecom%2e", UrlDetectorOptions.Default, "wtfismyip%2ecom%2e");
    runTest("wtfismyip%2ecom.", UrlDetectorOptions.Default, "wtfismyip%2ecom.");
    runTest("%2ewtfismyip%2ecom", UrlDetectorOptions.Default, "wtfismyip%2ecom");
  }

  @Test
  public void testUrlEncodedColon() {
    runTest("http%3A//google.com", UrlDetectorOptions.Default, "http%3A//google.com");
    runTest("hello http%3A//google.com", UrlDetectorOptions.Default, "http%3A//google.com");
  }

  @Test
  public void testIncompleteBracketSet() {
    runTest("[google.com", UrlDetectorOptions.BRACKET_MATCH, "google.com");
    runTest("lalla [google.com", UrlDetectorOptions.Default, "google.com");
  }

  @Test
  public void testDetectUrlEncoded() {
    runTest("%77%77%77%2e%67%75%6d%62%6c%61%72%2e%63%6e", UrlDetectorOptions.Default,
        "%77%77%77%2e%67%75%6d%62%6c%61%72%2e%63%6e");
    runTest(" asdf  %77%77%77%2e%67%75%6d%62%6c%61%72%2e%63%6e", UrlDetectorOptions.Default,
        "%77%77%77%2e%67%75%6d%62%6c%61%72%2e%63%6e");
    runTest("%77%77%77%2e%67%75%6d%62%6c%61%72%2e%63%6e%2e", UrlDetectorOptions.Default,
        "%77%77%77%2e%67%75%6d%62%6c%61%72%2e%63%6e%2e");
  }

  @Test
  public void testSingleLevelDomain() {
    runTest("localhost:9000/lalala hehe", UrlDetectorOptions.ALLOW_SINGLE_LEVEL_DOMAIN, "localhost:9000/lalala");
    runTest("http://localhost lasdf", UrlDetectorOptions.ALLOW_SINGLE_LEVEL_DOMAIN, "http://localhost");
    runTest("localhost:9000/lalala", UrlDetectorOptions.ALLOW_SINGLE_LEVEL_DOMAIN, "localhost:9000/lalala");
    runTest("192.168.1.1/lalala", UrlDetectorOptions.ALLOW_SINGLE_LEVEL_DOMAIN, "192.168.1.1/lalala");
    runTest("http://localhost", UrlDetectorOptions.ALLOW_SINGLE_LEVEL_DOMAIN, "http://localhost");
    runTest("//localhost", UrlDetectorOptions.ALLOW_SINGLE_LEVEL_DOMAIN, "//localhost");
    runTest("asf//localhost", UrlDetectorOptions.ALLOW_SINGLE_LEVEL_DOMAIN, "asf//localhost");
    runTest("hello/", UrlDetectorOptions.ALLOW_SINGLE_LEVEL_DOMAIN, "hello/");
    runTest("go/", UrlDetectorOptions.ALLOW_SINGLE_LEVEL_DOMAIN, "go/");
    runTest("hello:password@go//", UrlDetectorOptions.ALLOW_SINGLE_LEVEL_DOMAIN, "hello:password@go//");
    runTest("hello:password@go", UrlDetectorOptions.ALLOW_SINGLE_LEVEL_DOMAIN, "hello:password@go");
    runTest("hello:password@go lala", UrlDetectorOptions.ALLOW_SINGLE_LEVEL_DOMAIN, "hello:password@go");
    runTest("hello.com..", UrlDetectorOptions.ALLOW_SINGLE_LEVEL_DOMAIN, "hello.com.");
    runTest("a/", UrlDetectorOptions.ALLOW_SINGLE_LEVEL_DOMAIN);
    runTest("asdflocalhost aksdjfhads", UrlDetectorOptions.ALLOW_SINGLE_LEVEL_DOMAIN);
    runTest("/", UrlDetectorOptions.ALLOW_SINGLE_LEVEL_DOMAIN);
    runTest("////", UrlDetectorOptions.ALLOW_SINGLE_LEVEL_DOMAIN);
    runTest("hi:", UrlDetectorOptions.ALLOW_SINGLE_LEVEL_DOMAIN);
    runTest("http://localhost", UrlDetectorOptions.Default);
    runTest("localhost:9000/lalala", UrlDetectorOptions.Default);
  }

  @Test
  public void testIncompleteIpAddresses() {
    runTest("hello 10...", UrlDetectorOptions.Default);
    runTest("hello 10...1", UrlDetectorOptions.Default);
    runTest("hello 10..1.", UrlDetectorOptions.Default);
    runTest("hello 10..1.1", UrlDetectorOptions.Default);
    runTest("hello 10.1..1", UrlDetectorOptions.Default);
    runTest("hello 10.1.1.", UrlDetectorOptions.Default);
    runTest("hello .192..", UrlDetectorOptions.Default);
    runTest("hello .192..1", UrlDetectorOptions.Default);
    runTest("hello .192.1.", UrlDetectorOptions.Default);
    runTest("hello .192.1.1", UrlDetectorOptions.Default);
    runTest("hello ..3.", UrlDetectorOptions.Default);
    runTest("hello ..3.1", UrlDetectorOptions.Default);
    runTest("hello ...1", UrlDetectorOptions.Default);
  }

  @Test
  public void testIPv4EncodedDot() {
    runTest("hello 192%2e168%2e1%2e1", UrlDetectorOptions.Default, "192%2e168%2e1%2e1");
    runTest("hello 192.168%2e1%2e1/lalala", UrlDetectorOptions.Default, "192.168%2e1%2e1/lalala");
  }

  @Test
  public void testIPv4HexEncodedDot() {
    runTest("hello 0xee%2e0xbb%2e0x1%2e0x1", UrlDetectorOptions.Default, "0xee%2e0xbb%2e0x1%2e0x1");
    runTest("hello 0xee%2e0xbb.0x1%2e0x1/lalala", UrlDetectorOptions.Default, "0xee%2e0xbb.0x1%2e0x1/lalala");
  }

  //IPv6 Tests

  @DataProvider
  public Object[][] getIPv6ColonsTestStrings() {
    return new Object[][] {
        {"[fe80:aaaa:aaaa:aaaa:3dd0:7f8e:57b7:34d5]"},
        {"[bcad::aaaa:aaaa:3dd0:7f8e:222.168.1.1]"},
        {"[bcad::aaaa:aaaa:3dd0:7f8e:57b7:34d5]"},
        {"[dead::85a3:0:0:8a2e:370:7334]"},
        {"[::BEEF:0:8a2e:370:7334]"},
        {"[::beEE:EeEF:0:8a2e:370:7334]"},
        {"[::]"},
        {"[0::]"},
        {"[::1]"},
        {"[0::1]"}
    };
  }

  @Test(dataProvider = "getIPv6ColonsTestStrings")
  public void testIPv6Colons(String testString) {
    runTest(testString, UrlDetectorOptions.Default, testString);
    runTest(" " + testString + " ", UrlDetectorOptions.Default, testString);
    runTest("bobo" + testString + " ", UrlDetectorOptions.Default, testString);
    runTest("bobo" + testString + "bobo", UrlDetectorOptions.Default, testString);
    runTest("bobo " + testString, UrlDetectorOptions.Default, testString);
    runTest("alkfs:afef:" + testString, UrlDetectorOptions.Default, testString);
  }

  @Test
  public void testIpv6BadUrls() {
    runTest("[fe80:aaaa:aaaa:aaaa:3dd0:7f8e:57b7:34d5f]", UrlDetectorOptions.Default);
    runTest("[bcad::kkkk:aaaa:3dd0:7f8e:57b7:34d5]", UrlDetectorOptions.Default);
    runTest("[:BAD:BEEF:0:8a2e:370:7334", UrlDetectorOptions.Default);
    runTest("[:::]", UrlDetectorOptions.Default);
    runTest("[lalala:we]", UrlDetectorOptions.Default);
    runTest("[:0]", UrlDetectorOptions.Default);
    runTest("[:0:]", UrlDetectorOptions.Default);
    runTest("::]", UrlDetectorOptions.Default);
    runTest("[:", UrlDetectorOptions.Default);
    runTest("fe80:22:]3123:[adf]", UrlDetectorOptions.Default);
    runTest("[][123[][ae][fae][de][:a][d]aef:E][f", UrlDetectorOptions.Default);
    runTest("[]]]:d]", UrlDetectorOptions.Default);
    runTest("[fe80:aaaa:aaaa:aaaa:3dd0:7f8e:57b7:34d5:addd:addd:adee]", UrlDetectorOptions.Default);
    runTest("[][][]2[d][]][]]]:d][[[:d[e][aee:]af:", UrlDetectorOptions.Default);
    runTest("[adf]", UrlDetectorOptions.Default);
    runTest("[adf:]", UrlDetectorOptions.Default);
    runTest("[adf:0]", UrlDetectorOptions.Default);
    runTest("[:adf]", UrlDetectorOptions.Default);
    runTest("[]", UrlDetectorOptions.Default);
  }

  @Test
  public void testIpv6BadWithGoodUrls() {
    runTest("[:::] [::] [bacd::]", UrlDetectorOptions.Default, "[::]", "[bacd::]");
    runTest("[:0][::]", UrlDetectorOptions.Default, "[::]");
    runTest("[:0:][::afaf]", UrlDetectorOptions.Default, "[::afaf]");
    runTest("::] [fe80:aaaa:aaaa:aaaa::]", UrlDetectorOptions.Default, "[fe80:aaaa:aaaa:aaaa::]");
    runTest("fe80:22:]3123:[adf] [fe80:aaaa:aaaa:aaaa::]", UrlDetectorOptions.Default, "[fe80:aaaa:aaaa:aaaa::]");
    runTest("[][123[][ae][fae][de][:a][d]aef:E][f", UrlDetectorOptions.Default);
    runTest("[][][]2[d][]][]]]:d][[[:d[e][aee:]af:", UrlDetectorOptions.Default);
  }

  @Test
  public void testIpv6BadWithGoodUrlsEmbedded() {
    runTest("[fe80:aaaa:aaaa:aaaa:[::]3dd0:7f8e:57b7:34d5f]", UrlDetectorOptions.Default, "[::]");
    runTest("[b[::7f8e]:55]akjef[::]", UrlDetectorOptions.Default, "[::7f8e]:55", "[::]");
    runTest("[bcad::kkkk:aaaa:3dd0[::7f8e]:57b7:34d5]akjef[::]", UrlDetectorOptions.Default, "[::7f8e]:57", "[::]");
  }

  @Test
  public void testIpv6BadWithGoodUrlsWeirder() {
    runTest("[:[::]", UrlDetectorOptions.Default, "[::]");
    runTest("[:] [feed::]", UrlDetectorOptions.Default, "[feed::]");
    runTest(":[::feee]:]", UrlDetectorOptions.Default, "[::feee]");
    runTest(":[::feee]:]]", UrlDetectorOptions.Default, "[::feee]");
    runTest("[[:[::feee]:]", UrlDetectorOptions.Default, "[::feee]");
  }

  @Test
  public void testIpv6ConsecutiveGoodUrls() {
    runTest("[::afaf][eaea::][::]", UrlDetectorOptions.Default, "[::afaf]", "[eaea::]", "[::]");
    runTest("[::afaf]www.google.com", UrlDetectorOptions.Default, "[::afaf]", "www.google.com");
    runTest("[lalala:we][::]", UrlDetectorOptions.Default, "[::]");
    runTest("[::fe][::]", UrlDetectorOptions.Default, "[::fe]", "[::]");
    runTest("[aaaa::][:0:][::afaf]", UrlDetectorOptions.Default, "[::afaf]", "[aaaa::]");
  }

  @Test
  public void testIpv6BacktrackingUsernamePassword() {
    runTest("check out my url:google.com", UrlDetectorOptions.Default, "google.com");
    runTest("check out my url:[::BAD:DEAD:BEEF:2e80:0:0]", UrlDetectorOptions.Default, "[::BAD:DEAD:BEEF:2e80:0:0]");
    runTest("check out my url:[::BAD:DEAD:BEEF:2e80:0:0] ", UrlDetectorOptions.Default, "[::BAD:DEAD:BEEF:2e80:0:0]");
  }

  @Test
  public void testIpv6BacktrackingEmptyDomainName() {
    runTest("check out my http:///[::2e80:0:0]", UrlDetectorOptions.Default, "[::2e80:0:0]");
    runTest("check out my http://./[::2e80:0:0]", UrlDetectorOptions.Default, "[::2e80:0:0]");
  }

  @Test
  public void testIpv6DoubleSchemeWithDomain() {
    runTest("http://http://[::2e80:0:0]", UrlDetectorOptions.Default, "http://[::2e80:0:0]");
    runTest("make sure its right here http://http://[::2e80:0:0]", UrlDetectorOptions.Default, "http://[::2e80:0:0]");
  }

  @Test
  public void testIpv6MultipleSchemes() {
    runTest("http://http://http://[::2e80:0:0]", UrlDetectorOptions.Default, "http://[::2e80:0:0]");
    runTest("make sure its right here http://http://[::2e80:0:0]", UrlDetectorOptions.Default, "http://[::2e80:0:0]");
    runTest("http://ftp://https://[::2e80:0:0]", UrlDetectorOptions.Default, "https://[::2e80:0:0]");
    runTest("make sure its right here http://ftp://https://[::2e80:0:0]", UrlDetectorOptions.Default,
        "https://[::2e80:0:0]");
  }

  @Test
  public void testIpv6FtpWithUsernameAndPassword() {
    runTest("ftp with username is ftp://username:password@[::2e80:0:0]", UrlDetectorOptions.Default,
        "ftp://username:password@[::2e80:0:0]");
  }

  @Test
  public void testIpv6NewLinesAndTabsAreDelimiters() {
    runTest(
        "Do newlines and tabs break? [::2e80:0:0]/hello/\nworld [::BEEF:ADD:BEEF]\t/stuff/ [AAbb:AAbb:AAbb::]/\thello [::2e80:0:0\u0000]/hello world",
        UrlDetectorOptions.Default,

        "[::2e80:0:0]/hello/", "[::BEEF:ADD:BEEF]", "[AAbb:AAbb:AAbb::]/");
  }

  @Test
  public void testIpv6WithPort() {
    runTest("http://[AAbb:AAbb:AAbb::]:8080/helloworld", UrlDetectorOptions.Default,
        "http://[AAbb:AAbb:AAbb::]:8080/helloworld");
  }

  @Test
  public void testIpv6BasicHtml() {
    runTest(
        "<script type=\"text/javascript\">var a = '[AAbb:AAbb:AAbb::]', b=\"[::bbbb:]\"</script><a href=\"[::cccc:]\">[::ffff:]</a>",
        UrlDetectorOptions.HTML, "[AAbb:AAbb:AAbb::]", "[::bbbb:]", "[::cccc:]", "[::ffff:]");
  }

  @Test
  public void testIpv6LongUrlWithInheritedScheme() {
    runTest(
        "<link rel=\"stylesheet\" href=\"//[AAbb:AAbb:AAbb::]/en.wikipedia.org/load.php?debug=false&amp;lang=en&amp;modules=ext.gadget.DRN-wizard%2CReferenceTooltips%2Ccharinsert%2Cteahouse%7Cext.wikihiero%7Cmediawiki.legacy.commonPrint%2Cshared%7Cmw.PopUpMediaTransform%7Cskins.vector&amp;only=styles&amp;skin=vector&amp;*\" />",
        UrlDetectorOptions.HTML,
        "//[AAbb:AAbb:AAbb::]/en.wikipedia.org/load.php?debug=false&amp;lang=en&amp;modules=ext.gadget.DRN-wizard%2CReferenceTooltips%2Ccharinsert%2Cteahouse%7Cext.wikihiero%7Cmediawiki.legacy.commonPrint%2Cshared%7Cmw.PopUpMediaTransform%7Cskins.vector&amp;only=styles&amp;skin=vector&amp;*");
  }

  @Test
  public void testIpv6QuoteMatching() {
    runTest(
        "my website is \"[AAbb:AAbb:AAbb::]\" but my email is \"vshlos@[AAbb:AAbb:AAbb::]\" \" [::AAbb:]\" \" [::] \"www.abc.com\"",
        UrlDetectorOptions.QUOTE_MATCH, "[AAbb:AAbb:AAbb::]", "vshlos@[AAbb:AAbb:AAbb::]", "[::AAbb:]", "[::]",
        "www.abc.com");
  }

  @Test
  public void testIpv6IncorrectParsingHtmlWithBadOptions() {
    runTest("<a href=\"http://[::AAbb:]/\">google.com</a>", UrlDetectorOptions.Default,
        "http://[::AAbb:]/\">google.com</a>");
  }

  @Test
  public void testIpv6BracketMatching() {
    runTest(
        "MY url ([::AAbb:] ) is very cool. the domain [[::ffff:]] is popular and when written like this {[::BBBe:]} it looks like code",
        UrlDetectorOptions.BRACKET_MATCH, "[::AAbb:]", "[::ffff:]", "[::BBBe:]");
  }

  @Test
  public void testIpv6EmptyPort() {
    runTest("http://[::AAbb:]://foo.html", UrlDetectorOptions.Default, "http://[::AAbb:]://foo.html");
    runTest("make sure its right here http://[::AAbb:]://foo.html", UrlDetectorOptions.Default,
        "http://[::AAbb:]://foo.html");
  }

  @Test
  public void testIpv6UrlEncodedColon() {
    runTest("http%3A//[::AAbb:]", UrlDetectorOptions.Default, "http%3A//[::AAbb:]");
    runTest("hello http%3A//[::AAbb:]", UrlDetectorOptions.Default, "http%3A//[::AAbb:]");
  }

  @DataProvider
  public Object[][] getIPv6Ipv4AddressTestStrings() {
    return new Object[][] {
        {"[fe80:aaaa:aaaa:aaaa:3dd0:7f8e:192.168.1.1]", "[fe80:aaaa:aaaa:aaaa:3dd0:7f8e:192.168.1.1]"},
        {"[bcad::aaaa:aaaa:3dd0:7f8e:222.168.1.1]", "[bcad::aaaa:aaaa:3dd0:7f8e:222.168.1.1]"},
        {"[dead::85a3:0:0:8a2e:192.168.1.1]", "[dead::85a3:0:0:8a2e:192.168.1.1]"},
        {"[::BEEF:0:8a2e:192.168.1.1]", "[::BEEF:0:8a2e:192.168.1.1]"},
        {"[:BAD:BEEF:0:8a2e:192.168.1.1]", "192.168.1.1"},
        {"[::beEE:EeEF:0:8a2e:192.168.1.1]", "[::beEE:EeEF:0:8a2e:192.168.1.1]"},
        {"[::192.168.1.1]", "[::192.168.1.1]"},
        {"[0::192.168.1.1]", "[0::192.168.1.1]"},
        {"[::ffff:192.168.1.1]", "[::ffff:192.168.1.1]"},
        {"[0::ffff:192.168.1.1]", "[0::ffff:192.168.1.1]"},
        {"[0:ffff:192.168.1.1::]", "192.168.1.1"}
    };
  }

  @Test(dataProvider = "getIPv6Ipv4AddressTestStrings")
  public void testIPv6Ipv4Addresses(String testString, String expectedString) {
    runTest(testString, UrlDetectorOptions.Default, expectedString);
  }

  @Test(dataProvider = "getIPv6Ipv4AddressTestStrings")
  public void testIPv6Ipv4AddressesWithSpaces(String testString, String expectedString) {
    testString += " ";
    runTest(testString, UrlDetectorOptions.Default, expectedString);
    testString = " " + testString;
    runTest(testString, UrlDetectorOptions.Default, expectedString);
  }

  @DataProvider
  public Object[][] getHexOctalIpAddresses() {
    return new Object[][] {
        {"http://[::ffff:0xC0.0x00.0x02.0xEB]", "%251"},
        {"http://[::0301.0250.0002.0353]", "%251"},
        {"http://[0::ffff:0xC0.0x00.0x02.0xEB]", "%223"},
        {"http://[0::0301.0250.0002.0353]", "%2lalal-a."},
        {"http://[::bad:ffff:0xC0.0x00.0x02.0xEB]", "%---"},
        {"http://[::bad:ffff:0301.0250.0002.0353]", "%-.-.-.-....-....--"}
    };
  }

  @Test(dataProvider = "getHexOctalIpAddresses")
  public void testIpv6HexOctalIpAddress(String validUrl, String zoneIndex) {
    //these are supported by chrome and safari but not firefox;
    //chrome supports without scheme and safari does not without scheme

    runTest(validUrl, UrlDetectorOptions.Default, validUrl);
  }

  @Test(dataProvider = "getHexOctalIpAddresses")
  public void testIpv6ZoneIndices(String address, String zoneIndex) {
    //these are not supported by common browsers, but earlier versions of firefox do and future versions may support this
    String validUrl = address.substring(0, address.length() - 1) + zoneIndex + ']';
    runTest(validUrl, UrlDetectorOptions.Default, validUrl);
  }

  @Test(dataProvider = "getHexOctalIpAddresses")
  public void testIpv6ZoneIndicesWithUrlEncodedDots(String address, String zoneIndex) {
    //these are not supported by common browsers, but earlier versions of firefox do and future versions may support this
    String tmp = address.replace(".", "%2e");
    String validUrl = tmp.substring(0, tmp.length() - 1) + zoneIndex + ']';
    runTest(validUrl, UrlDetectorOptions.Default, validUrl);
  }

  @Test
  public void testBacktrackInvalidUsernamePassword() {
    runTest("http://hello:asdf.com", UrlDetectorOptions.Default, "asdf.com");
  }
  
  /*
   * https://github.com/linkedin/URL-Detector/issues/12
   */
  @Test
  public void testIssue12() {
    runTest("http://user:pass@host.com host.com", UrlDetectorOptions.Default, "http://user:pass@host.com", "host.com");
  }

  /*
   * https://github.com/linkedin/URL-Detector/issues/13
   */
  @Test
  public void testIssue13() {
    runTest("user@github.io/page", UrlDetectorOptions.Default, "user@github.io/page");
    runTest("name@gmail.com", UrlDetectorOptions.Default, "name@gmail.com");
    runTest("name.lastname@gmail.com", UrlDetectorOptions.Default, "name.lastname@gmail.com");
    runTest("gmail.com@gmail.com", UrlDetectorOptions.Default, "gmail.com@gmail.com");
    runTest("first.middle.reallyreallyreallyreallyreallyreallyreallyreallyreallyreallylonglastname@gmail.com", UrlDetectorOptions.Default, "first.middle.reallyreallyreallyreallyreallyreallyreallyreallyreallyreallylonglastname@gmail.com");
  }
  
  /*
   * https://github.com/linkedin/URL-Detector/issues/15
   */
  @Test
  public void testIssue15() {
    runTest(".............:::::::::::;;;;;;;;;;;;;;;::...............................................:::::::::::::::::::::::::::::....................", UrlDetectorOptions.Default);
  }

  /*
   * https://github.com/linkedin/URL-Detector/issues/16
   */
  @Test
  public void testIssue16() {
    runTest("://VIVE MARINE LE PEN//:@.", UrlDetectorOptions.Default);
  }

  /*
   * https://github.com/URL-Detector/URL-Detector/issues/5
   */
  @Test
  private void testDalesKillerString3() {
    // kills loop in UrlDetector.readDefault()  
    runTest(" :u ", UrlDetectorOptions.ALLOW_SINGLE_LEVEL_DOMAIN);
  }
  
  @DataProvider
  private Object[][] getUrlsForSchemaDetectionInHtml() {
    String domain = "linkedin.com";
    return Stream.of("http://", "https://", "ftp://", "ftps://", "http%3a//", "https%3a//", "ftp%3a//", "ftps%3a//")
      .map(validScheme -> new Object[][]{
        {"<a href=https://" + domain + ">link</a>", "https://" + domain},
        {"<a href=\"https://" + domain + "\">link</a>", "https://" + domain},
      }).flatMap(Arrays::stream)
      .toArray(Object[][]::new);
  }

  @Test(dataProvider = "getUrlsForSchemaDetectionInHtml")
  public void testSchemaDetectionInHtml(String text, String expected) {
    runTest(text, UrlDetectorOptions.HTML, expected);
  }

  @Test
<<<<<<< HEAD
  public void testColonWithoutSlashes() {
    UrlDetector parser = new UrlDetector("ftp:example.com", UrlDetectorOptions.ALLOW_COLON_WITHOUT_SLASHES);
    List<Url> found = parser.detect();
    String[] foundArray = new String[found.size()];
    for (int i = 0; i < foundArray.length; i++) {
      Assert.assertEquals(found.get(i).getScheme(), "ftp"); // Should be detected as if it was ftp://
      Assert.assertEquals(found.get(i).getHost(), "example.com");
=======
  public void testOptionsList() {
    UrlDetectorOptionsList optList = new UrlDetectorOptionsList.UrlDetectorOptionsListBuilder()
      .addOption(UrlDetectorOptions.ALLOW_SINGLE_LEVEL_DOMAIN)
      .addOption(UrlDetectorOptions.BRACKET_MATCH)
      .build();
    UrlDetector parser = new UrlDetector("[//localhost]", optList);
    List<Url> found = parser.detect();
    for(Url url : found) {
      Assert.assertEquals("localhost", url.getHost());
>>>>>>> ffef4b8d
    }
  }

  @Test
<<<<<<< HEAD
  public void testColonWithoutSlashesFail() {
    UrlDetector parser = new UrlDetector("ftp:example.com", UrlDetectorOptions.Default);
    List<Url> found = parser.detect();
    String[] foundArray = new String[found.size()];
    for (int i = 0; i < foundArray.length; i++) {
      Assert.assertEquals(found.get(i).getScheme(), "http"); // Should be detected as a username now and set to default http://
      Assert.assertEquals(found.get(i).getHost(), "example.com");
=======
  public void testNewDefaultConstructor() {
    UrlDetector parser = new UrlDetector("//example.com");
    List<Url> found = parser.detect();
    for(Url url : found) {
      Assert.assertEquals("example.com", url.getHost());
>>>>>>> ffef4b8d
    }
  }

  private void runTest(String text, UrlDetectorOptions options, String... expected) {
    //do the detection
    UrlDetector parser = new UrlDetector(text, options);
    List<Url> found = parser.detect();
    String[] foundArray = new String[found.size()];
    for (int i = 0; i < foundArray.length; i++) {
      foundArray[i] = found.get(i).getOriginalUrl();
    }

    Assert.assertEqualsNoOrder(foundArray, expected);
  }
  
}<|MERGE_RESOLUTION|>--- conflicted
+++ resolved
@@ -733,7 +733,6 @@
   }
 
   @Test
-<<<<<<< HEAD
   public void testColonWithoutSlashes() {
     UrlDetector parser = new UrlDetector("ftp:example.com", UrlDetectorOptions.ALLOW_COLON_WITHOUT_SLASHES);
     List<Url> found = parser.detect();
@@ -741,7 +740,21 @@
     for (int i = 0; i < foundArray.length; i++) {
       Assert.assertEquals(found.get(i).getScheme(), "ftp"); // Should be detected as if it was ftp://
       Assert.assertEquals(found.get(i).getHost(), "example.com");
-=======
+    }
+  }
+
+  @Test
+  public void testColonWithoutSlashesFail() {
+    UrlDetector parser = new UrlDetector("ftp:example.com", UrlDetectorOptions.Default);
+    List<Url> found = parser.detect();
+    String[] foundArray = new String[found.size()];
+    for (int i = 0; i < foundArray.length; i++) {
+      Assert.assertEquals(found.get(i).getScheme(), "http"); // Should be detected as a username now and set to default http://
+      Assert.assertEquals(found.get(i).getHost(), "example.com");
+    }
+  }
+
+  @Test
   public void testOptionsList() {
     UrlDetectorOptionsList optList = new UrlDetectorOptionsList.UrlDetectorOptionsListBuilder()
       .addOption(UrlDetectorOptions.ALLOW_SINGLE_LEVEL_DOMAIN)
@@ -751,26 +764,15 @@
     List<Url> found = parser.detect();
     for(Url url : found) {
       Assert.assertEquals("localhost", url.getHost());
->>>>>>> ffef4b8d
     }
   }
 
   @Test
-<<<<<<< HEAD
-  public void testColonWithoutSlashesFail() {
-    UrlDetector parser = new UrlDetector("ftp:example.com", UrlDetectorOptions.Default);
-    List<Url> found = parser.detect();
-    String[] foundArray = new String[found.size()];
-    for (int i = 0; i < foundArray.length; i++) {
-      Assert.assertEquals(found.get(i).getScheme(), "http"); // Should be detected as a username now and set to default http://
-      Assert.assertEquals(found.get(i).getHost(), "example.com");
-=======
   public void testNewDefaultConstructor() {
     UrlDetector parser = new UrlDetector("//example.com");
     List<Url> found = parser.detect();
     for(Url url : found) {
       Assert.assertEquals("example.com", url.getHost());
->>>>>>> ffef4b8d
     }
   }
 
