/**
 * Copyright 2015 LinkedIn Corp. All rights reserved.
 * Licensed under the Apache License, Version 2.0 (the "License"); you may not use this file except in compliance
 * with the License. You may obtain a copy of the License at http://www.apache.org/licenses/LICENSE-2.0
 * 
 * Unless required by applicable law or agreed to in writing, software distributed under the License is distributed
 * on an "AS IS" BASIS, WITHOUT WARRANTIES OR CONDITIONS OF ANY KIND, either express or implied.
 *
 */
package com.linkedin.urls.detection;

/**
 * The options to use when detecting urls. This enum is used as a bit mask to be able to set multiple options at once.
 */
public enum UrlDetectorOptions {
  /**
   * Default options, no special checks.
   */
  Default(0),

  /**
   * Matches quotes in the beginning and end of string.
   * If a string starts with a quote, then the ending quote will be eliminated. For example,
   * "http://linkedin.com" will pull out just 'http://linkedin.com' instead of 'http://linkedin.com"'
   */
  QUOTE_MATCH(1), // 00000001

  /**
   * Matches single quotes in the beginning and end of a string.
   */
  SINGLE_QUOTE_MATCH(2), // 00000010

  /**
   * Matches brackets and closes on the second one.
   * Same as quote matching but works for brackets such as (), {}, [].
   */
  BRACKET_MATCH(4), // 000000100

  /**
   * Checks for bracket characters and more importantly quotes to start and end strings.
   */
  JSON(5), //00000101

  /**
   * Checks JSON format or but also looks for a single quote.
   */
  JAVASCRIPT(7), //00000111

  /**
   * Checks for xml characters and uses them as ending characters as well as quotes.
   * This also includes quote_matching.
   */
  XML(9), //00001001

  /**
   * Checks all of the rules besides brackets. This is XML but also can contain javascript.
   */
  HTML(27), //00011011

  /**
<<<<<<< HEAD
   * Checks for URLs without slashes as well. Ex: http:example.com
   */
  ALLOW_COLON_WITHOUT_SLASHES(29),
=======
   * Checks for URLs against the full IANA scheme list for maximum possible detections
   */
  EXTENDED_IANA_DETECTION(31),
>>>>>>> 9fbdb45a

  /**
   * Checks for single level domains as well. Ex: go/, http://localhost
   */
  ALLOW_SINGLE_LEVEL_DOMAIN(32); //00100000

  /**
   * The numeric value.
   */
  private int _value;

  /**
   * Creates a new Options enum
   * @param value The numeric value of the enum
   */
  UrlDetectorOptions(int value) {
    this._value = value;
  }

  /**
   * Checks if the current options have the specified flag.
   * @param flag The flag to check for.
   * @return True if this flag is active, else false.
   */
  public boolean hasFlag(UrlDetectorOptions flag) {
    return (_value & flag._value) == flag._value;
  }

  /**
   * Gets the numeric value of the enum
   * @return The numeric value of the enum
   */
  public int getValue() {
    return _value;
  }
}<|MERGE_RESOLUTION|>--- conflicted
+++ resolved
@@ -58,15 +58,14 @@
   HTML(27), //00011011
 
   /**
-<<<<<<< HEAD
    * Checks for URLs without slashes as well. Ex: http:example.com
    */
   ALLOW_COLON_WITHOUT_SLASHES(29),
-=======
+
+  /**
    * Checks for URLs against the full IANA scheme list for maximum possible detections
    */
   EXTENDED_IANA_DETECTION(31),
->>>>>>> 9fbdb45a
 
   /**
    * Checks for single level domains as well. Ex: go/, http://localhost
